# Système de Dialog pour Plugins
from __future__ import annotations

<<<<<<< HEAD
from dataclasses import dataclass, field
from pathlib import Path
from typing import (
    Any,
    Callable,
    Dict,
    Iterable,
    List,
    Optional,
    Sequence,
    Tuple,
    Union,
    NamedTuple,
)
import fnmatch
import json
import getpass
import re
import platform
import io


from experimental_file import _qt_active_parent

# Simple redaction of obvious secrets in logs
_REDACT_PATTERNS = [
    re.compile(r"(password\s*[:=]\s*)([^\s]+)", re.IGNORECASE),
    re.compile(r"(authorization\s*[:]\s*bearer\s+)([A-Za-z0-9\-_.]+)", re.IGNORECASE),
    re.compile(r"(token\s*[:=]\s*)([A-Za-z0-9\-_.]{12,})", re.IGNORECASE),
]
=======
from typing import Optional
from colorama import Fore, Style
>>>>>>> a5596540
# Qt toolkits
try:
    from PySide6 import QtCore as _QtC, QtWidgets as _QtW  # type: ignore
except Exception:  # pragma: no cover
    _QtW = None  # type: ignore
    _QtC = None  # type: ignore


def _redact_secrets(text: str) -> str:
    if not text:
        return text
    redacted = str(text)
    try:
        for pat in _REDACT_PATTERNS:
            redacted = pat.sub(lambda m: m.group(1) + "<redacted>", redacted)
    except Exception:
        pass
    return redacted


def _is_noninteractive() -> bool:
    try:
        import os as _os

        v = _os.environ.get("PYCOMPILER_NONINTERACTIVE")
        if v is None:
            return False
        return str(v).strip().lower() not in ("", "0", "false", "no")
    except Exception:
        return False


def _qt_active_parent():
    if _QtW is None:
        return None
    try:
        app = _QtW.QApplication.instance()
        if app is None:
            return None
        w = app.activeWindow()
        if w:
            return w
        try:
            tls = app.topLevelWidgets()
            if tls:
                return tls[0]
        except Exception:
            pass
        return None
    except Exception:
        return None


def log(self, message: str) -> None:
    msg = _redact_secrets(message) if self.redact_logs else message
    if self.log_fn:
        try:
            self.log_fn(msg)
            return
        except Exception:
            pass
    print(msg)


def show_msgbox(
    kind: str, title: str, text: str, *, parent=None, buttons=None, default=None
):
    """
    Show a message box if a Qt toolkit is available; fallback to console output otherwise.

    kind: 'info' | 'warning' | 'error' | 'question'
    Returns:
      - question: True if Yes (or default), False otherwise
      - others: None
    """
    if _QtW is None or _QtW.QApplication.instance() is None or _is_noninteractive():
        # Console fallback
        print(f"[MSGBOX:{kind}] {title}: {text}")
        if kind == "question":
            return (
                True
                if (default and str(default).lower() in ("yes", "ok", "true", "1"))
                else False
            )
        return None
    try:
        parent = parent or _qt_active_parent()
        mb = _QtW.QMessageBox(parent)
        mb.setWindowTitle(str(title))
        mb.setText(str(text))
        if kind == "warning":
            mb.setIcon(_QtW.QMessageBox.Warning)
        elif kind == "error":
            mb.setIcon(_QtW.QMessageBox.Critical)
        elif kind == "question":
            mb.setIcon(_QtW.QMessageBox.Question)
        else:
            mb.setIcon(_QtW.QMessageBox.Information)

        if kind == "question":
            yes = _QtW.QMessageBox.Yes
            no = _QtW.QMessageBox.No
            mb.setStandardButtons(yes | no)
            if default and str(default).lower() == "no":
                mb.setDefaultButton(no)
            else:
                mb.setDefaultButton(yes)
            res = mb.exec_() if hasattr(mb, "exec_") else mb.exec()
            return res == yes
        else:
            ok = _QtW.QMessageBox.Ok
            mb.setStandardButtons(ok)
            mb.setDefaultButton(ok)
            _ = mb.exec_() if hasattr(mb, "exec_") else mb.exec()
            return None
    except Exception:
        print(f"[MSGBOX:{kind}] {title}: {text}")
        if kind == "question":
            return (
                True
                if (default and str(default).lower() in ("yes", "ok", "true", "1"))
                else False
            )
        return None


class ProgressHandle:
    """Gestion d'une progression avec Qt (QProgressDialog) si disponible, sinon fallback console.

    Utilisation typique:
        ph = create_progress("Installation", "Téléchargement...", maximum=100)
        for i in range(101):
            ph.update(i, f"Étape {i}/100")
        ph.close()
    """

    def __init__(
        self,
        title: str = "",
        text: str = "",
        maximum: int = 0,
        cancelable: bool = False,
    ) -> None:
        self._title = str(title)
        self._text = str(text)
        self.maximum = int(maximum) if maximum else 0
        self.value = 0
        self._cancelable = bool(cancelable)
        self._canceled = False
        self._dlg = None
        self._last_pct = -1
        if _QtW is not None:
            try:
                parent = _qt_active_parent()
                dlg = _QtW.QProgressDialog(parent)
                dlg.setWindowTitle(self._title or "Progression")
                dlg.setLabelText(self._text or self._title)
                if self._cancelable:
                    dlg.setCancelButtonText("Annuler")
                else:
                    dlg.setCancelButton(None)
                dlg.setAutoClose(False)
                dlg.setAutoReset(False)
                if self.maximum > 0:
                    dlg.setRange(0, self.maximum)
                else:
                    # Indéterminée (busy)
                    dlg.setRange(0, 0)
                dlg.setMinimumDuration(0)
                try:
                    dlg.canceled.connect(self._on_canceled)  # type: ignore[attr-defined]
                except Exception:
                    pass
                dlg.show()
                self._dlg = dlg
            except Exception:
                self._dlg = None

    def _on_canceled(self) -> None:  # Qt signal
        self._canceled = True

    @property
    def canceled(self) -> bool:
        return self._canceled

    def set_maximum(self, maximum: int) -> None:
        self.maximum = int(maximum) if maximum else 0
        if self._dlg is not None:
            try:
                if self.maximum > 0:
                    self._dlg.setRange(0, self.maximum)
                else:
                    self._dlg.setRange(0, 0)
            except Exception:
                pass

    def update(self, value: Optional[int] = None, text: Optional[str] = None) -> None:
        if value is not None:
            self.value = max(0, int(value))
        if text is not None:
            self._text = str(text)
        if self._dlg is not None:
            try:
                if text is not None:
                    self._dlg.setLabelText(self._text)
                if self.maximum > 0:
                    self._dlg.setValue(min(self.value, self.maximum))
                _ = _QtW.QApplication.processEvents()  # type: ignore[attr-defined]
            except Exception:
                pass
        else:
            # Fallback console simple (évite le spam)
            if self.maximum > 0:
                pct = int(min(100, max(0, (self.value * 100) / self.maximum)))
                if pct != self._last_pct:
                    print(f"[PROGRESS] {self._title}: {pct}% - {self._text}")
                    self._last_pct = pct
            else:
                print(f"[PROGRESS] {self._title}: {self._text}")

    def step(self, delta: int = 1) -> None:
        self.update(self.value + int(delta))

    def close(self) -> None:
        if self._dlg is not None:
            try:
                # Valeur finale si bornée
                if self.maximum > 0:
                    self._dlg.setValue(self.maximum)
                self._dlg.reset()
                self._dlg.close()
            except Exception:
                pass
            finally:
                self._dlg = None


def create_progress(
    title: str, text: str = "", maximum: int = 0, cancelable: bool = False
) -> ProgressHandle:
    """Crée un handle de progression (Qt si dispo, sinon console)."""
    return ProgressHandle(
        title=title, text=text, maximum=maximum, cancelable=cancelable
    )


class InstallAuth(NamedTuple):
    method: str  # 'sudo' (POSIX) | 'uac' (Windows)
    secret: Optional[str] = None  # password for 'sudo', None for 'uac'


def sys_msgbox_for_installing(
    subject: str, explanation: Optional[str] = None, title: str = "Installation requise"
) -> Optional[InstallAuth]:
    """Demande interactive d'autorisation d'installation multi-OS.

    - Windows: pas de mot de passe (UAC natif). Retourne InstallAuth(method='uac', secret=None) si confirmé.
    - Linux/macOS: demande de mot de passe sudo. Retourne InstallAuth(method='sudo', secret='<pwd>') si confirmé.

    Aucun secret n'est loggé. Fournit uniquement les informations nécessaires au plugin pour exécuter
    l'installation avec élévation adaptée à l'OS.
    """
    is_windows = platform.system().lower().startswith("win")
    msg = (
        f"L'installation de '{subject}' nécessite des privilèges administrateur.\n"
        + (f"\n{explanation}\n" if explanation else "")
        + (
            "\nSur Windows, une élévation UAC sera demandée."
            if is_windows
            else "\nSur Linux/macOS, votre mot de passe sudo est requis."
        )
    )
    # UI Qt
    if _QtW is not None:
        try:
            parent = _qt_active_parent()
            proceed = show_msgbox("question", title, msg, default="Yes")
            if not proceed:
                return None
            if is_windows:
                return InstallAuth("uac", None)
            # POSIX: demande de mot de passe
            pwd, ok = _QtW.QInputDialog.getText(
                parent,
                title,
                "Entrez votre mot de passe (sudo):",
                _QtW.QLineEdit.Password,
            )
            if not ok:
                return None
            pwd = str(pwd)
            return InstallAuth("sudo", pwd) if pwd else None
        except Exception:
            # Fallback console si problème Qt
            pass
    # Fallback console
    try:
        print(f"[INSTALL] {title}: {msg}")
        ans = input("Continuer ? [y/N] ").strip().lower()
        if ans not in ("y", "yes", "o", "oui"):
            return None
    except Exception:
        # Si input non disponible, on tente quand même la suite
        pass
    if is_windows:
        return InstallAuth("uac", None)
    try:
        pwd = getpass.getpass("Mot de passe (sudo): ")
        return InstallAuth("sudo", pwd) if pwd else None
    except Exception:
        return None


class Dialog:

    # methode de boîtes de Dialog pour permettre une interaction Ui avec les Plugins
    def show_msgbox(
        self, kind: str, title: str, text: str, *, default: Optional[str] = None
    ) -> Optional[bool]:
        return show_msgbox(kind, title, text, default=default)

    def msg_info(self, title: str, text: str) -> None:
        show_msgbox("info", title, text)

    def msg_warn(self, title: str, text: str) -> None:
        show_msgbox("warning", title, text)

    def msg_error(self, title: str, text: str) -> None:
        show_msgbox("error", title, text)

    def msg_question(self, title: str, text: str, default_yes: bool = True) -> bool:
        return bool(
            show_msgbox("question", title, text, default="Yes" if default_yes else "No")
        )
<<<<<<< HEAD

    def log_info(self, message: str) -> None:
        self.log(f"[INFO] {message}")

    def log_warn(self, message: str) -> None:
        self.log(f"[WARN] {message}")

    def log_error(self, message: str) -> None:
        self.log(f"[ERROR] {message}")

    def sys_msgbox_for_installing(
        self,
        subject: str,
        explanation: Optional[str] = None,
        title: str = "Installation requise",
    ) -> Optional[InstallAuth]:
        return sys_msgbox_for_installing(subject, explanation=explanation, title=title)

    def progress(
        self, title: str, text: str = "", maximum: int = 0, cancelable: bool = False
    ) -> "ProgressHandle":
        """Crée et retourne un handle de progression utilisable pour suivre une tâche.
        - maximum=0 => progression indéterminée (busy)
        - cancelable=True => bouton Annuler (si Qt disponible)
        """
        return create_progress(
            title=title, text=text, maximum=maximum, cancelable=cancelable
        )
=======
    
    #Methode pour le Logging
    def log_info(message: str) -> None:
        print(f'{Fore.LIGHTCYAN_EX}[INFO] {message}{Style.BRIGHT}')

    def log_warn(message: str) -> None:
        print(f'{Fore.LIGHTYELLOW_EX}[WARN] {message}{Style.BRIGHT}')

    def log_error(message: str) -> None:
        print(f'{Fore.RED}[ERROR] {message}{Style.BRIGHT}')
>>>>>>> a5596540
<|MERGE_RESOLUTION|>--- conflicted
+++ resolved
@@ -1,7 +1,6 @@
 # Système de Dialog pour Plugins
 from __future__ import annotations
 
-<<<<<<< HEAD
 from dataclasses import dataclass, field
 from pathlib import Path
 from typing import (
@@ -32,10 +31,6 @@
     re.compile(r"(authorization\s*[:]\s*bearer\s+)([A-Za-z0-9\-_.]+)", re.IGNORECASE),
     re.compile(r"(token\s*[:=]\s*)([A-Za-z0-9\-_.]{12,})", re.IGNORECASE),
 ]
-=======
-from typing import Optional
-from colorama import Fore, Style
->>>>>>> a5596540
 # Qt toolkits
 try:
     from PySide6 import QtCore as _QtC, QtWidgets as _QtW  # type: ignore
@@ -370,7 +365,6 @@
         return bool(
             show_msgbox("question", title, text, default="Yes" if default_yes else "No")
         )
-<<<<<<< HEAD
 
     def log_info(self, message: str) -> None:
         self.log(f"[INFO] {message}")
@@ -398,16 +392,4 @@
         """
         return create_progress(
             title=title, text=text, maximum=maximum, cancelable=cancelable
-        )
-=======
-    
-    #Methode pour le Logging
-    def log_info(message: str) -> None:
-        print(f'{Fore.LIGHTCYAN_EX}[INFO] {message}{Style.BRIGHT}')
-
-    def log_warn(message: str) -> None:
-        print(f'{Fore.LIGHTYELLOW_EX}[WARN] {message}{Style.BRIGHT}')
-
-    def log_error(message: str) -> None:
-        print(f'{Fore.RED}[ERROR] {message}{Style.BRIGHT}')
->>>>>>> a5596540
+        )